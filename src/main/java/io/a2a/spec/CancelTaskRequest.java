--- conflicted
+++ resolved
@@ -25,11 +25,7 @@
         Assert.checkNotNullParam("method", method);
         Assert.checkNotNullParam("params", params);
 
-<<<<<<< HEAD
-        if (!method.equals(CANCEL_TASK_REQUEST)) {
-=======
         if (! method.equals(CANCEL_TASK_METHOD)) {
->>>>>>> cf2b1341
             throw new IllegalArgumentException("Invalid CancelTaskRequest method");
         }
 
@@ -40,13 +36,13 @@
     }
 
     public CancelTaskRequest(Object id, TaskIdParams params) {
-        this(null, id, CANCEL_TASK_REQUEST, params);
+        this(null, id, CANCEL_TASK_METHOD, params);
     }
 
     public static class Builder {
         private String jsonrpc;
         private Object id;
-        private String method = CANCEL_TASK_REQUEST;
+        private String method = CANCEL_TASK_METHOD;
         private TaskIdParams params;
 
         public CancelTaskRequest.Builder jsonrpc(String jsonrpc) {
